# Changelog

All notable changes to this project will be documented in this file.

The format is based on [Keep a Changelog](https://keepachangelog.com/en/1.0.0/),
and this project adheres to [Semantic Versioning](https://semver.org/spec/v2.0.0.html).

## [Unreleased] - YYYY-MM-DD

### Added

* Finding connected components and doing Lieden based community detection using.
  networkx/graspologic (experimental feature).
* Experimental 3D heatmap plotting feature.
* Optional caching of layouts to speed up computations in some scenarios.
* `experimental` mark that can be added to functions that are not yet production ready.
* Graph layout computations using networkx as the graph backend (experimental feature).
<<<<<<< HEAD
* Monte Carlo permutation support for calculated Moran's I (`morans_z_sim`) in `polarization_scores`.
=======
* The underlying graph instance e.g. a igraph or networkx instance is exposed as a property called `raw` from the `Graph` class.
>>>>>>> 61f2bc72

### Changed

* `mean_reads` and `median_reads` in adata.obs to `mean_reads_per_molecule` and `median_reads_per_molecule` respectively.
* Drop support for python 3.8 and 3.9.
* Change output format of `collapse` from csv to parquet.
* Change input and output format of `graph` from csv to parquet.
* Change input format of `annotate` from csv to parquet.
* Rename the report to "qc report"
* Add a Reads per Molecule frequency figure to the sequencing section of the qc report.
* Remove placeholder warning of missing data for not yet implemented features.
* Change "Median antibody molecules per cell" to "Average antibody molecules per cell" in the qc report.
* Refactoring of the graph backend implementations module.
* Activating networkx as the backend is now done by setting `PIXELATOR_GRAPH_BACKEND="NetworkXGraphBackend"`
  (previously `PIXELATOR_GRAPH_BACKEND=True` was used).
* Speeding up `amplicon` step by roughly 3x

### Fixed

* Nicer error messages when there are no components valid for computing colocalization.
* Cleaned out remaining igraph remnants from `Graph` class
* A bunch of warnings

### Removed

* `graph` no longer outputs the raw edge list

## [0.15.2] - 2023-10-23

### Fixed

* Fixed broken pixeldataset aggregation for more than two samples.
* Fixed a bug in graph generation caused by accidentally writing the index to the parquet file.
  For backwards compatibility, if there is a column named `index` in the edgelist, this
  will be removed and the user will get a warning indicating that this has happened.


## [0.15.1] - 2023-10-18

### Fixed

* Fixed a bug in filtering pixeldataset causing it to return the wrong types.
* Fixed a bug in graph layout generation due to incorrect data frame concatenation.


## [0.15.0] - 2023-10-16

### Added

* Add support for Python 3.11.
* Add early enablement work for a networkx backend for the graph stage.

### Fixed

* Fix report color axis in report figures not updating when selecting markers or cell types.
* Remove placeholder links in report tooltips.
* Fix a bug where aggregating data did not add the correct sample, and unique component columns.


## [0.14.0] - 2023-10-05

### Added

* Lazy option for edge list loading (`pixeldataset.edgelist_lazy`), which returns a
  `polars` `LazyFrame` that can be used to operate on the edge list without reading
  all of it into memory.
* Option (`ignore_edgelists`) to skip the edge lists when aggregating files. This defaults
  to `False`.

### Changed

* Types on the edge list in memory will utilize the `pandas` `category` type for string, and
  `uint16` for numeric values to lower the memory consumption when working with the
  edge list
* Remove `--pbs1` and `--pbs2` commandline arguments to `pixelator single-cell adapterqc`.
* Restructure report figures.
* Improve metric names and tooltips in the report.
* Synchronize zoom level between the scatter plots in cell annotations section of the report.
* Add report placeholder for missing cell annotation data
* Add `Fraction of discarded UMIs` and `Avg. Reads per Molecule` metrics to the report.

### Fixed

* Fix an issue where pixelator --version would return 0.0.0 when installing in editable mode.


## [0.13.1] - 2023-09-15

### Added

### Changed

* Unpin igraph dependency to allow for newer versions of igraph to be used.
* Cleanup README and point to the external documentation site.
* Change PyPi package name to pixelgen-pixelator.

### Fixed

* Fix an issue where `--keep-workdirs` option for pytest was not available when running pytest without
  restricting the testdir to `tests/integration`.
* Fix an issue where pixelator --version would return 0.0.0.

### Removed

* `clr` and `relative` transformation options for the colocalization computations in `analysis`


## [0.13.0] - 2023-09-13

* First public release of pixelator.<|MERGE_RESOLUTION|>--- conflicted
+++ resolved
@@ -15,11 +15,8 @@
 * Optional caching of layouts to speed up computations in some scenarios.
 * `experimental` mark that can be added to functions that are not yet production ready.
 * Graph layout computations using networkx as the graph backend (experimental feature).
-<<<<<<< HEAD
+* The underlying graph instance e.g. a igraph or networkx instance is exposed as a property called `raw` from the `Graph` class.
 * Monte Carlo permutation support for calculated Moran's I (`morans_z_sim`) in `polarization_scores`.
-=======
-* The underlying graph instance e.g. a igraph or networkx instance is exposed as a property called `raw` from the `Graph` class.
->>>>>>> 61f2bc72
 
 ### Changed
 
