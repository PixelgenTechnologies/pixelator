--- conflicted
+++ resolved
@@ -46,13 +46,10 @@
 * Renaming of component metrics in adata
 * Use MPX graph compatible permutation strategy when calculating Moran's I.
 * Marker filtering is now done after count transformation in polarization score calculation.
-<<<<<<< HEAD
 * Use the input read count at the annotate stage for the `fraction_antibody_reads_in_outliers` metric denominator
   instead of the total raw input reads.
-=======
 * Use common analysis engine to orchestrate running different "per component" analysis, like
   polarization and colocalization analysis (yielding a roughly 3x speed-up over previous approach).
->>>>>>> a79d130b
 
 ### Fixed
 
