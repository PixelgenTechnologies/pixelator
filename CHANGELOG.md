# Changelog

All notable changes to this project will be documented in this file.

The format is based on [Keep a Changelog](https://keepachangelog.com/en/1.0.0/),
and this project adheres to [Semantic Versioning](https://semver.org/spec/v2.0.0.html).

## [UNRELEASED] - 2024-??-??

### Added

* Performance improvements and reduced bundle size in QC report.
* Change name and description of `Avg. Reads per Cell` and `Avg. Reads Usable per Cell` in QC report.
* Fix a bug in how discarded UMIs are calculated and reported.
* Fix deflated counts in the edgelist after collapse.
* Improved console output in verbose mode.
* Improved logging from multiprocessing jobs.
<<<<<<< HEAD
* Remove multi-sample processing from all `single-cell` subcommands
* Add `--sample_name` option to `single-cell amplicon` to overwrite the name derived from the input filename.
* Add `--skip-input-checks` option to `single-cell amplicon` to make input filename checks warnings instead of errors.

### Removed

* Remove `--input1_pattern` and `--input2_pattern` from `single-cell amplicon` command.
=======
* Added PMDS layout algorithm.
>>>>>>> e39622c6

## [0.16.1] - 2024-01-12

### Fixed

* Bug in README shield formatting

## [0.16.0] - 2024-01-12

This release introduces two major change in pixelator:
 1) the Graph backend has been switched from using igraph to using networkx
 2) the license has been changed from GLP2.0 to MIT

### Added

* Experimental 3D heatmap plotting feature.
* Optional caching of layouts to speed up computations in some scenarios.
* `experimental` mark that can be added to functions that are not yet production ready.
* The underlying graph instance e.g. a networkx  `Graph` instance is exposed as a property called `raw` from the pixelator `Graph` class.
* Monte Carlo permutations supported when calculating Moran's I (`morans_z_sim`) in `polarization_scores`.

### Changed

* The default (and only) graph backend in pixelator is now based on networkx.
* `mean_reads` and `median_reads` in adata.obs to `mean_reads_per_molecule` and `median_reads_per_molecule` respectively.
* Drop support for python 3.8 and 3.9.
* Change output format of `collapse` from csv to parquet.
* Change input and output format of `graph` from csv to parquet.
* Change input format of `annotate` from csv to parquet.
* Rename the report to "qc report"
* Add a Reads per Molecule frequency figure to the sequencing section of the qc report.
* Remove placeholder warning of missing data for not yet implemented features.
* Change "Median antibody molecules per cell" to "Average antibody molecules per cell" in the qc report.
* Refactoring of the graph backend implementations module.
* Speeding up the `amplicon` step by roughly 3x.

### Fixed

* Nicer error messages when there are no components valid for computing colocalization.
* A bunch of warnings.

### Removed

* `graph` no longer outputs the raw edge list.
* igraph has been dropped as a graph backend for pixelator.

## [0.15.2] - 2023-10-23

### Fixed

* Fixed broken pixeldataset aggregation for more than two samples.
* Fixed a bug in graph generation caused by accidentally writing the index to the parquet file.
  For backwards compatibility, if there is a column named `index` in the edgelist, this
  will be removed and the user will get a warning indicating that this has happened.


## [0.15.1] - 2023-10-18

### Fixed

* Fixed a bug in filtering pixeldataset causing it to return the wrong types.
* Fixed a bug in graph layout generation due to incorrect data frame concatenation.


## [0.15.0] - 2023-10-16

### Added

* Add support for Python 3.11.
* Add early enablement work for a networkx backend for the graph stage.

### Fixed

* Fix report color axis in report figures not updating when selecting markers or cell types.
* Remove placeholder links in report tooltips.
* Fix a bug where aggregating data did not add the correct sample, and unique component columns.


## [0.14.0] - 2023-10-05

### Added

* Lazy option for edge list loading (`pixeldataset.edgelist_lazy`), which returns a
  `polars` `LazyFrame` that can be used to operate on the edge list without reading
  all of it into memory.
* Option (`ignore_edgelists`) to skip the edge lists when aggregating files. This defaults
  to `False`.

### Changed

* Types on the edge list in memory will utilize the `pandas` `category` type for string, and
  `uint16` for numeric values to lower the memory consumption when working with the
  edge list
* Remove `--pbs1` and `--pbs2` commandline arguments to `pixelator single-cell adapterqc`.
* Restructure report figures.
* Improve metric names and tooltips in the report.
* Synchronize zoom level between the scatter plots in cell annotations section of the report.
* Add report placeholder for missing cell annotation data
* Add `Fraction of discarded UMIs` and `Avg. Reads per Molecule` metrics to the report.

### Fixed

* Fix an issue where pixelator --version would return 0.0.0 when installing in editable mode.


## [0.13.1] - 2023-09-15

### Added

### Changed

* Unpin igraph dependency to allow for newer versions of igraph to be used.
* Cleanup README and point to the external documentation site.
* Change PyPi package name to pixelgen-pixelator.

### Fixed

* Fix an issue where `--keep-workdirs` option for pytest was not available when running pytest without
  restricting the testdir to `tests/integration`.
* Fix an issue where pixelator --version would return 0.0.0.

### Removed

* `clr` and `relative` transformation options for the colocalization computations in `analysis`


## [0.13.0] - 2023-09-13

* First public release of pixelator.<|MERGE_RESOLUTION|>--- conflicted
+++ resolved
@@ -15,7 +15,7 @@
 * Fix deflated counts in the edgelist after collapse.
 * Improved console output in verbose mode.
 * Improved logging from multiprocessing jobs.
-<<<<<<< HEAD
+* Added PMDS layout algorithm.
 * Remove multi-sample processing from all `single-cell` subcommands
 * Add `--sample_name` option to `single-cell amplicon` to overwrite the name derived from the input filename.
 * Add `--skip-input-checks` option to `single-cell amplicon` to make input filename checks warnings instead of errors.
@@ -23,9 +23,6 @@
 ### Removed
 
 * Remove `--input1_pattern` and `--input2_pattern` from `single-cell amplicon` command.
-=======
-* Added PMDS layout algorithm.
->>>>>>> e39622c6
 
 ## [0.16.1] - 2024-01-12
 
