# Changelog

All notable changes to this project will be documented in this file.

The format is based on [Keep a Changelog](https://keepachangelog.com/en/1.0.0/),
and this project adheres to [Semantic Versioning](https://semver.org/spec/v2.0.0.html).

## [UNRELEASED] - 2024-??-??

### Added

* Performance improvements and reduced bundle size in QC report.
* Improved console output in verbose mode.
* Improved logging from multiprocessing jobs.
* PMDS layout algorithm for components.
* Metric to collect molecules (edges) in cells with outlier distributions of antibodies (aggregates).

### Changed

* Change name and description of `Avg. Reads per Cell` and `Avg. Reads Usable per Cell` in QC report.

### Fixed

* Fix a bug in how discarded UMIs are calculated and reported.
* Fix deflated counts in the edgelist after collapse.
<<<<<<< HEAD

=======
* Improved console output in verbose mode.
* Improved logging from multiprocessing jobs.
* Improved runtime for graph synthesis.
* Added PMDS layout algorithm.
* Remove multi-sample processing from all `single-cell` subcommands
* Add `--sample_name` option to `single-cell amplicon` to overwrite the name derived from the input filename.
* Add `--skip-input-checks` option to `single-cell amplicon` to make input filename checks warnings instead of errors.

### Removed

* Remove `--input1_pattern` and `--input2_pattern` from `single-cell amplicon` command.
>>>>>>> a92335d2

## [0.16.1] - 2024-01-12

### Fixed

* Bug in README shield formatting


## [0.16.0] - 2024-01-12

This release introduces two major change in pixelator:
 1) the Graph backend has been switched from using igraph to using networkx
 2) the license has been changed from GLP2.0 to MIT

### Added

* Experimental 3D heatmap plotting feature.
* Optional caching of layouts to speed up computations in some scenarios.
* `experimental` mark that can be added to functions that are not yet production ready.
* The underlying graph instance e.g. a networkx  `Graph` instance is exposed as a property called `raw` from the pixelator `Graph` class.
* Monte Carlo permutations supported when calculating Moran's I (`morans_z_sim`) in `polarization_scores`.

### Changed

* The default (and only) graph backend in pixelator is now based on networkx.
* `mean_reads` and `median_reads` in adata.obs to `mean_reads_per_molecule` and `median_reads_per_molecule` respectively.
* Drop support for python 3.8 and 3.9.
* Change output format of `collapse` from csv to parquet.
* Change input and output format of `graph` from csv to parquet.
* Change input format of `annotate` from csv to parquet.
* Rename the report to "qc report"
* Add a Reads per Molecule frequency figure to the sequencing section of the qc report.
* Remove placeholder warning of missing data for not yet implemented features.
* Change "Median antibody molecules per cell" to "Average antibody molecules per cell" in the qc report.
* Refactoring of the graph backend implementations module.
* Speeding up the `amplicon` step by roughly 3x.

### Fixed

* Nicer error messages when there are no components valid for computing colocalization.
* A bunch of warnings.

### Removed

* `graph` no longer outputs the raw edge list.
* igraph has been dropped as a graph backend for pixelator.


## [0.15.2] - 2023-10-23

### Fixed

* Fixed broken pixeldataset aggregation for more than two samples.
* Fixed a bug in graph generation caused by accidentally writing the index to the parquet file.
  For backwards compatibility, if there is a column named `index` in the edgelist, this
  will be removed and the user will get a warning indicating that this has happened.


## [0.15.1] - 2023-10-18

### Fixed

* Fixed a bug in filtering pixeldataset causing it to return the wrong types.
* Fixed a bug in graph layout generation due to incorrect data frame concatenation.


## [0.15.0] - 2023-10-16

### Added

* Add support for Python 3.11.
* Add early enablement work for a networkx backend for the graph stage.

### Fixed

* Fix report color axis in report figures not updating when selecting markers or cell types.
* Remove placeholder links in report tooltips.
* Fix a bug where aggregating data did not add the correct sample, and unique component columns.


## [0.14.0] - 2023-10-05

### Added

* Lazy option for edge list loading (`pixeldataset.edgelist_lazy`), which returns a
  `polars` `LazyFrame` that can be used to operate on the edge list without reading
  all of it into memory.
* Option (`ignore_edgelists`) to skip the edge lists when aggregating files. This defaults
  to `False`.

### Changed

* Types on the edge list in memory will utilize the `pandas` `category` type for string, and
  `uint16` for numeric values to lower the memory consumption when working with the
  edge list
* Remove `--pbs1` and `--pbs2` commandline arguments to `pixelator single-cell adapterqc`.
* Restructure report figures.
* Improve metric names and tooltips in the report.
* Synchronize zoom level between the scatter plots in cell annotations section of the report.
* Add report placeholder for missing cell annotation data
* Add `Fraction of discarded UMIs` and `Avg. Reads per Molecule` metrics to the report.

### Fixed

* Fix an issue where pixelator --version would return 0.0.0 when installing in editable mode.


## [0.13.1] - 2023-09-15

### Added

### Changed

* Unpin igraph dependency to allow for newer versions of igraph to be used.
* Cleanup README and point to the external documentation site.
* Change PyPi package name to pixelgen-pixelator.

### Fixed

* Fix an issue where `--keep-workdirs` option for pytest was not available when running pytest without
  restricting the testdir to `tests/integration`.
* Fix an issue where pixelator --version would return 0.0.0.

### Removed

* `clr` and `relative` transformation options for the colocalization computations in `analysis`


## [0.13.0] - 2023-09-13

* First public release of pixelator.<|MERGE_RESOLUTION|>--- conflicted
+++ resolved
@@ -12,7 +12,10 @@
 * Performance improvements and reduced bundle size in QC report.
 * Improved console output in verbose mode.
 * Improved logging from multiprocessing jobs.
+* Improved runtime for graph synthesis.
 * PMDS layout algorithm for components.
+* Add `--sample_name` option to `single-cell amplicon` to overwrite the name derived from the input filename.
+* Add `--skip-input-checks` option to `single-cell amplicon` to make input filename checks warnings instead of errors.
 * Metric to collect molecules (edges) in cells with outlier distributions of antibodies (aggregates).
 
 ### Changed
@@ -23,21 +26,12 @@
 
 * Fix a bug in how discarded UMIs are calculated and reported.
 * Fix deflated counts in the edgelist after collapse.
-<<<<<<< HEAD
-
-=======
-* Improved console output in verbose mode.
-* Improved logging from multiprocessing jobs.
-* Improved runtime for graph synthesis.
-* Added PMDS layout algorithm.
-* Remove multi-sample processing from all `single-cell` subcommands
-* Add `--sample_name` option to `single-cell amplicon` to overwrite the name derived from the input filename.
-* Add `--skip-input-checks` option to `single-cell amplicon` to make input filename checks warnings instead of errors.
 
 ### Removed
 
+* Remove multi-sample processing from all `single-cell` subcommands
 * Remove `--input1_pattern` and `--input2_pattern` from `single-cell amplicon` command.
->>>>>>> a92335d2
+
 
 ## [0.16.1] - 2024-01-12
 
