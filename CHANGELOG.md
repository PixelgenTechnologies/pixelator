--- conflicted
+++ resolved
@@ -22,12 +22,9 @@
 
 ### Fixed
 
-<<<<<<< HEAD
 -   Pixelator can now handle sample names starting with a number for PNA data.
-=======
 -   Work around a bug in pyarrow that could cause the `pixelator single-cell-pna demux` to generate invalid
     molecule embeddings for very large input files.
->>>>>>> d0befd82
 
 ## [0.20.1] - 2025-04-24
 
