--- conflicted
+++ resolved
@@ -5,7 +5,6 @@
 The format is based on [Keep a Changelog](https://keepachangelog.com/en/1.0.0/),
 and this project adheres to [Semantic Versioning](https://semver.org/spec/v2.0.0.html).
 
-<<<<<<< HEAD
 ## [x.x.x] - 2024-xx-xx
 
 ### Changed
@@ -16,22 +15,17 @@
 -   Support for MultiGraphs in `pmds_layout`
 -   Support multiple targets in `plot_colocalization_diff_volcano` and `plot_colocalization_diff_heatmap`.
 
-### Fixed
-
--   Improve memory usage when aggregating pixel files with precomputed layouts.
-
 ### Added
 
 -   Add `abundance_colocalization_plot` function to make scatter plots of selected marker-pairs' abundance.
 -   Add `plot_polarity_diff_volcano` to make statistical comparison plots of selected component groups.
 -   Add `get_differential_polarity` to statistically compare polarity scores of selected component groups.
-=======
+
 ## [0.18.3] - 2024-09-26
 
 ### Fixed
 
  - Improved memory usage when aggregating PXL files with precomputed layouts.
->>>>>>> 2ddfe994
 
 ## [0.18.2] - 2024-07-16
 
