--- conflicted
+++ resolved
@@ -54,12 +54,8 @@
 importlib-resources = "^5.12.0"
 fsspec = "^2023.12.2"
 fastparquet = "^2023.8.0"
-<<<<<<< HEAD
-graspologic = "3.3.0"
-=======
 graspologic = "^3.3.0"
 plotly = "*"
->>>>>>> dce9955c
 
 [tool.poetry.group.dev.dependencies]
 ruff = "*"
@@ -103,18 +99,12 @@
 testpaths = [ "tests" ]
 markers = [
     "integration_test: Marks a test as an integration test, which is often slow (deselect with '-m \"not integration_test\"')",
-<<<<<<< HEAD
     "workflow_test: Marks a test as a complete pixelator workflow, which is extremely slow (deselect with '-m \"not workflow_test\"')",
     "external_workflow_test: Marks a test as a complete pixelator workflow that requires external data, which is extremely slow and requires additional setup before running (deselect with '-m \"not external_workflow_test\"')",
     "web_test: Marks a test as a browser integration test, which requires a playwright browser to be installed (deselect with '-m \"not web_tests\"')"]
-addopts = ["-p no:pytest-workflow", "-m not workflow_test and not web_test", "--benchmark-disable"]
-=======
-    "workflow_test: Marks a test as a complete pixelator workflow, which is extremely slow (deselect with '-m \"not workflow_test\"')"]
-
 mpl-results-path = "tests/reports_mpl"
 mpl-generate-summary = "html"
-addopts = ["-p no:pytest-workflow", "-m not workflow_test", "--benchmark-disable", "--mpl"]
->>>>>>> dce9955c
+addopts = ["-p no:pytest-workflow", "-m not workflow_test and not web_test", "--benchmark-disable", "--mpl"]
 filterwarnings = ["ignore::DeprecationWarning",]
 
 [tool.ruff]
@@ -141,7 +131,7 @@
 "src/pixelator/test_utils/**" = ["D"]
 
 [tool.poetry-dynamic-versioning]
-enable = false
+enable = true
 vcs = "git"
 # Metadata is unset, only add sha when not on a version tag
 dirty = true
